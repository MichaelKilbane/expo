--- conflicted
+++ resolved
@@ -32,18 +32,6 @@
 
 ## Workflow comparison
 
-<<<<<<< HEAD
-| Feature                                                      | Managed workflow | Bare workflow                                                       |
-| ------------------------------------------------------------ | ---------------- | ------------------------------------------------------------------- |
-| Develop apps with **only** JavaScript/TypeScript             | ✅               |                                                                     |
-| Use Expo build service to create your iOS and Android builds | ✅               | ✅ ([with EAS Build](/build/introduction.md))                       |
-| Use Expo's push notification service                         | ✅               | ✅                                                                  |
-| Use Expo's updates features                                  | ✅               | ✅                                                                  |
-| Develop with the Expo Go app                                 | ✅               | ✅ (if you follow [these guidelines](../bare/using-expo-client.md)) |
-| Access to Expo SDK                                           | ✅               | ✅                                                                  |
-| Add custom native code and manage native dependencies        | ✅               | ✅                                                                  |
-| Develop in Xcode and Android Studio                          |                  | ✅                                                                  |
-=======
 | Feature                                                      | Managed workflow | Bare workflow                                                                |
 | ------------------------------------------------------------ |------------------|------------------------------------------------------------------------------|
 | Develop apps with **only** JavaScript/TypeScript             | <YesIcon />      | <NoIcon />                                                                   |
@@ -54,7 +42,6 @@
 | Access to Expo SDK                                           | <YesIcon />      | <YesIcon />                                                                  |
 | Add custom native code and manage native dependencies        | <YesIcon />      | <YesIcon />                                                                  |
 | Develop in Xcode and Android Studio                          | <NoIcon />       | <YesIcon />                                                                  |
->>>>>>> c88b4ab1
 
 ## Which workflow is right for me?
 
